// Modifications Copyright 2018 The klaytn Authors
// Copyright 2014 The go-ethereum Authors
// This file is part of the go-ethereum library.
//
// The go-ethereum library is free software: you can redistribute it and/or modify
// it under the terms of the GNU Lesser General Public License as published by
// the Free Software Foundation, either version 3 of the License, or
// (at your option) any later version.
//
// The go-ethereum library is distributed in the hope that it will be useful,
// but WITHOUT ANY WARRANTY; without even the implied warranty of
// MERCHANTABILITY or FITNESS FOR A PARTICULAR PURPOSE. See the
// GNU Lesser General Public License for more details.
//
// You should have received a copy of the GNU Lesser General Public License
// along with the go-ethereum library. If not, see <http://www.gnu.org/licenses/>.
//
// This file is derived from p2p/server.go (2018/06/04).
// Modified and improved for the klaytn development.

package p2p

import (
	"crypto/ecdsa"
	"errors"
	"fmt"
	"net"
	"strconv"
	"strings"
	"sync"
	"time"

	"github.com/klaytn/klaytn/common/mclock"
	"github.com/klaytn/klaytn/event"
	"github.com/klaytn/klaytn/log"
	"github.com/klaytn/klaytn/networks/p2p/discover"
	"github.com/klaytn/klaytn/networks/p2p/nat"
	"github.com/klaytn/klaytn/networks/p2p/netutil"

	"github.com/klaytn/klaytn/common"
)

const (
	defaultDialTimeout = 15 * time.Second

	// Connectivity defaults.
	maxActiveDialTasks     = 16
	defaultMaxPendingPeers = 50
	defaultDialRatio       = 3

	// Maximum time allowed for reading a complete message.
	// This is effectively the amount of time a connection can be idle.
	frameReadTimeout = 30 * time.Second

	// Maximum amount of time allowed for writing a complete message.
	frameWriteTimeout = 20 * time.Second
)

var errServerStopped = errors.New("server stopped")

// Config holds Server options.
type Config struct {
	// This field must be set to a valid secp256k1 private key.
	PrivateKey *ecdsa.PrivateKey `toml:"-"`

	// MaxPhysicalConnections is the maximum number of physical connections.
	// A peer uses one connection if single channel peer and uses two connections if
	// multi channel peer. It must be greater than zero.
	MaxPhysicalConnections int

	// ConnectionType is a type of connection like Consensus or Normal
	// described at common.ConnType
	// When the connection is established, each peer exchange each connection type
	ConnectionType common.ConnType

	// MaxPendingPeers is the maximum number of peers that can be pending in the
	// handshake phase, counted separately for inbound and outbound connections.
	// Zero defaults to preset values.
	MaxPendingPeers int `toml:",omitempty"`

	// DialRatio controls the ratio of inbound to dialed connections.
	// Example: a DialRatio of 2 allows 1/2 of connections to be dialed.
	// Setting DialRatio to zero defaults it to 3.
	DialRatio int `toml:",omitempty"`

	// NoDiscovery can be used to disable the peer discovery mechanism.
	// Disabling is useful for protocol debugging (manual topology).
	NoDiscovery bool

	// Name sets the node name of this server.
	// Use common.MakeName to create a name that follows existing conventions.
	Name string `toml:"-"`

	// BootstrapNodes are used to establish connectivity
	// with the rest of the network.
	BootstrapNodes []*discover.Node

	//// BootstrapNodesV5 are used to establish connectivity
	//// with the rest of the network using the V5 discovery
	//// protocol.
	//BootstrapNodesV5 []*discv5.Node `toml:",omitempty"`

	// Static nodes are used as pre-configured connections which are always
	// maintained and re-connected on disconnects.
	StaticNodes []*discover.Node

	// Trusted nodes are used as pre-configured connections which are always
	// allowed to connect, even above the peer limit.
	TrustedNodes []*discover.Node

	// Connectivity can be restricted to certain IP networks.
	// If this option is set to a non-nil value, only hosts which match one of the
	// IP networks contained in the list are considered.
	NetRestrict *netutil.Netlist `toml:",omitempty"`

	// NodeDatabase is the path to the database containing the previously seen
	// live nodes in the network.
	NodeDatabase string `toml:",omitempty"`

	// Protocols should contain the protocols supported
	// by the server. Matching protocols are launched for
	// each peer.
	Protocols []Protocol `toml:"-"`

	// If ListenAddr is set to a non-nil address, the server
	// will listen for incoming connections.
	//
	// If the port is zero, the operating system will pick a port. The
	// ListenAddr field will be updated with the actual address when
	// the server is started.
	ListenAddr string

	// NoListen can be used to disable the listening for incoming connections.
	NoListen bool

	// SubListenAddr is the list of the secondary listen address used for peer-to-peer connections.
	SubListenAddr []string

	// If EnableMultiChannelServer is true, multichannel can communicate with other nodes
	EnableMultiChannelServer bool

	// If set to a non-nil value, the given NAT port mapper
	// is used to make the listening port available to the
	// Internet.
	NAT nat.Interface `toml:",omitempty"`

	// If Dialer is set to a non-nil value, the given Dialer
	// is used to dial outbound peer connections.
	Dialer NodeDialer `toml:"-"`

	// If NoDial is true, the server will not dial any peers.
	NoDial bool `toml:",omitempty"`

	// If EnableMsgEvents is set then the server will emit PeerEvents
	// whenever a message is sent to or received from a peer
	EnableMsgEvents bool

	// Logger is a custom logger to use with the p2p.Server.
	Logger log.Logger `toml:",omitempty"`

	// RWTimerConfig is a configuration for interval based timer for rw.
	// It checks if a rw successfully writes its task in given time.
	RWTimerConfig RWTimerConfig

	// NetworkID to use for selecting peers to connect to
	NetworkID uint64
}

// NewServer returns a new Server interface.
func NewServer(config Config) Server {
	bServer := &BaseServer{
		Config: config,
	}

	if config.EnableMultiChannelServer {
		listeners := make([]net.Listener, 0, len(config.SubListenAddr)+1)
		listenAddrs := make([]string, 0, len(config.SubListenAddr)+1)
		listenAddrs = append(listenAddrs, config.ListenAddr)
		listenAddrs = append(listenAddrs, config.SubListenAddr...)
		return &MultiChannelServer{
			BaseServer:     bServer,
			listeners:      listeners,
			ListenAddrs:    listenAddrs,
			CandidateConns: make(map[discover.NodeID][]*conn),
		}
	} else {
		return &SingleChannelServer{
			BaseServer: bServer,
		}
	}
}

// Server manages all peer connections.
type Server interface {
	// GetProtocols returns a slice of protocols.
	GetProtocols() []Protocol

	// AddProtocols adds protocols to the server.
	AddProtocols(p []Protocol)

	// SetupConn runs the handshakes and attempts to add the connection
	// as a peer. It returns when the connection has been added as a peer
	// or the handshakes have failed.
	SetupConn(fd net.Conn, flags connFlag, dialDest *discover.Node) error

	// AddLastLookup adds lastLookup to duration.
	AddLastLookup() time.Time

	// SetLastLookupToNow sets LastLookup to the current time.
	SetLastLookupToNow()

	// CheckNilNetworkTable returns whether network table is nil.
	CheckNilNetworkTable() bool

	// GetNodes returns up to max alive nodes which a NodeType is nType
	GetNodes(nType discover.NodeType, max int) []*discover.Node

	// Lookup performs a network search for nodes close
	// to the given target. It approaches the target by querying
	// nodes that are closer to it on each iteration.
	// The given target does not need to be an actual node
	// identifier.
	Lookup(target discover.NodeID, nType discover.NodeType) []*discover.Node

	// Resolve searches for a specific node with the given ID and NodeType.
	// It returns nil if the node could not be found.
	Resolve(target discover.NodeID, nType discover.NodeType) *discover.Node

	// Start starts running the server.
	// Servers can not be re-used after stopping.
	Start() (err error)

	// Stop terminates the server and all active peer connections.
	// It blocks until all active connections are closed.
	Stop()

	// AddPeer connects to the given node and maintains the connection until the
	// server is shut down. If the connection fails for any reason, the server will
	// attempt to reconnect the peer.
	AddPeer(node *discover.Node)

	// RemovePeer disconnects from the given node.
	RemovePeer(node *discover.Node)

	// SubscribePeers subscribes the given channel to peer events.
	SubscribeEvents(ch chan *PeerEvent) event.Subscription

	// PeersInfo returns an array of metadata objects describing connected peers.
	PeersInfo() []*PeerInfo

	// NodeInfo gathers and returns a collection of metadata known about the host.
	NodeInfo() *NodeInfo

	// Name returns name of server.
	Name() string

	// PeerCount returns the number of connected peers.
	PeerCount() int

	// PeerCountByType returns the number of connected specific tyeps of peers.
	PeerCountByType() map[string]uint

	// MaxPhysicalConnections returns maximum count of peers.
	MaxPeers() int

	// Disconnect tries to disconnect peer.
	Disconnect(destID discover.NodeID)

	// GetListenAddress returns the listen address list of the server.
	GetListenAddress() []string

	// Peers returns all connected peers.
	Peers() []*Peer

	// NodeDialer is used to connect to nodes in the network, typically by using
	// an underlying net.Dialer but also using net.Pipe in tests.
	NodeDialer
}

// MultiChannelServer is a server that uses a multi channel.
type MultiChannelServer struct {
	*BaseServer
	listeners      []net.Listener
	ListenAddrs    []string
	CandidateConns map[discover.NodeID][]*conn
}

// Start starts running the MultiChannelServer.
// MultiChannelServer can not be re-used after stopping.
func (srv *MultiChannelServer) Start() (err error) {
	srv.lock.Lock()
	defer srv.lock.Unlock()
	if srv.running {
		return errors.New("server already running")
	}
	srv.running = true
	srv.logger = srv.Config.Logger
	if srv.logger == nil {
		srv.logger = logger.NewWith()
	}
	srv.logger.Info("Starting P2P networking")

	// static fields
	if srv.PrivateKey == nil {
		return fmt.Errorf("Server.PrivateKey must be set to a non-nil key")
	}

	if !srv.ConnectionType.Valid() {
		return fmt.Errorf("Invalid connection type speficied")
	}

	if srv.newTransport == nil {
		srv.newTransport = newRLPX
	}
	if srv.Dialer == nil {
		srv.Dialer = TCPDialer{&net.Dialer{Timeout: defaultDialTimeout}}
	}
	srv.quit = make(chan struct{})
	srv.addpeer = make(chan *conn)
	srv.delpeer = make(chan peerDrop)
	srv.posthandshake = make(chan *conn)
	srv.addstatic = make(chan *discover.Node)
	srv.removestatic = make(chan *discover.Node)
	srv.peerOp = make(chan peerOpFunc)
	srv.peerOpDone = make(chan struct{})
	srv.discpeer = make(chan discover.NodeID)

	var (
		conn      *net.UDPConn
		realaddr  *net.UDPAddr
		unhandled chan discover.ReadPacket
	)

	if !srv.NoDiscovery {
		addr, err := net.ResolveUDPAddr("udp", srv.ListenAddrs[ConnDefault])
		if err != nil {
			return err
		}
		conn, err = net.ListenUDP("udp", addr)
		if err != nil {
			return err
		}
		realaddr = conn.LocalAddr().(*net.UDPAddr)
		if srv.NAT != nil {
			if !realaddr.IP.IsLoopback() {
				go nat.Map(srv.NAT, srv.quit, "udp", realaddr.Port, realaddr.Port, "klaytn discovery")
			}
			// TODO: react to external IP changes over time.
			if ext, err := srv.NAT.ExternalIP(); err == nil {
				realaddr = &net.UDPAddr{IP: ext, Port: realaddr.Port}
			}
		}
	}

	// node table
	if !srv.NoDiscovery {
		cfg := discover.Config{
			PrivateKey:   srv.PrivateKey,
			AnnounceAddr: realaddr,
			NodeDBPath:   srv.NodeDatabase,
			NetRestrict:  srv.NetRestrict,
			Bootnodes:    srv.BootstrapNodes,
			Unhandled:    unhandled,
			Conn:         conn,
			Addr:         realaddr,
			Id:           discover.PubkeyID(&srv.PrivateKey.PublicKey),
			NodeType:     ConvertNodeType(srv.ConnectionType),
			NetworkID:    srv.NetworkID,
		}

		ntab, err := discover.ListenUDP(&cfg)
		if err != nil {
			return err
		}
		srv.ntab = ntab
	}

	dialer := newDialState(srv.StaticNodes, srv.BootstrapNodes, srv.ntab, srv.maxDialedConns(), srv.NetRestrict, srv.PrivateKey, srv.getTypeStatics())

	// handshake
	srv.ourHandshake = &protoHandshake{Version: baseProtocolVersion, Name: srv.Name(), ID: discover.PubkeyID(&srv.PrivateKey.PublicKey), Multichannel: true}
	for _, p := range srv.Protocols {
		srv.ourHandshake.Caps = append(srv.ourHandshake.Caps, p.cap())
	}
	for _, l := range srv.ListenAddrs {
		s := strings.Split(l, ":")
		if len(s) == 2 {
			if port, err := strconv.Atoi(s[1]); err == nil {
				srv.ourHandshake.ListenPort = append(srv.ourHandshake.ListenPort, uint64(port))
			}
		}
	}

	// listen/dial
	if srv.NoDial && srv.NoListen {
		srv.logger.Error("P2P server will be useless, neither dialing nor listening")
	}
	if !srv.NoListen {
		if srv.ListenAddrs != nil && len(srv.ListenAddrs) != 0 && srv.ListenAddrs[ConnDefault] != "" {
			if err := srv.startListening(); err != nil {
				return err
			}
		} else {
			srv.logger.Error("P2P server might be useless, listening address is missing")
		}
	}

	srv.loopWG.Add(1)
	go srv.run(dialer)
	srv.running = true
	srv.logger.Info("Started P2P server", "id", discover.PubkeyID(&srv.PrivateKey.PublicKey), "multichannel", true)
	return nil
}

// startListening starts listening on the specified port on the server.
func (srv *MultiChannelServer) startListening() error {
	// Launch the TCP listener.
	for i, listenAddr := range srv.ListenAddrs {
		listener, err := net.Listen("tcp", listenAddr)
		if err != nil {
			return err
		}
		laddr := listener.Addr().(*net.TCPAddr)
		srv.ListenAddrs[i] = laddr.String()
		srv.listeners = append(srv.listeners, listener)
		srv.loopWG.Add(1)
		go srv.listenLoop(listener)
		// Map the TCP listening port if NAT is configured.
		if !laddr.IP.IsLoopback() && srv.NAT != nil {
			srv.loopWG.Add(1)
			go func() {
				nat.Map(srv.NAT, srv.quit, "tcp", laddr.Port, laddr.Port, "klaytn p2p")
				srv.loopWG.Done()
			}()
		}
	}
	return nil
}

// listenLoop waits for an external connection and connects it.
func (srv *MultiChannelServer) listenLoop(listener net.Listener) {
	defer srv.loopWG.Done()
	srv.logger.Info("RLPx listener up", "self", srv.makeSelf(listener, srv.ntab))

	tokens := defaultMaxPendingPeers
	if srv.MaxPendingPeers > 0 {
		tokens = srv.MaxPendingPeers
	}
	slots := make(chan struct{}, tokens)
	for i := 0; i < tokens; i++ {
		slots <- struct{}{}
	}

	for {
		// Wait for a handshake slot before accepting.
		<-slots

		var (
			fd  net.Conn
			err error
		)
		for {
			fd, err = listener.Accept()
			if tempErr, ok := err.(tempError); ok && tempErr.Temporary() {
				srv.logger.Debug("Temporary read error", "err", err)
				continue
			} else if err != nil {
				srv.logger.Debug("Read error", "err", err)
				return
			}
			break
		}

		// Reject connections that do not match NetRestrict.
		if srv.NetRestrict != nil {
			if tcp, ok := fd.RemoteAddr().(*net.TCPAddr); ok && !srv.NetRestrict.Contains(tcp.IP) {
				srv.logger.Debug("Rejected conn (not whitelisted in NetRestrict)", "addr", fd.RemoteAddr())
				fd.Close()
				slots <- struct{}{}
				continue
			}
		}

		fd = newMeteredConn(fd, true)
		srv.logger.Trace("Accepted connection", "addr", fd.RemoteAddr())
		go func() {
			srv.SetupConn(fd, inboundConn, nil)
			slots <- struct{}{}
		}()
	}
}

// SetupConn runs the handshakes and attempts to add the connection
// as a peer. It returns when the connection has been added as a peer
// or the handshakes have failed.
func (srv *MultiChannelServer) SetupConn(fd net.Conn, flags connFlag, dialDest *discover.Node) error {
	self := srv.Self()
	if self == nil {
		return errors.New("shutdown")
	}

	c := &conn{fd: fd, transport: srv.newTransport(fd), flags: flags, conntype: common.ConnTypeUndefined, cont: make(chan error), portOrder: PortOrderUndefined}
	if dialDest != nil {
		c.portOrder = PortOrder(dialDest.PortOrder)
	} else {
		for i, addr := range srv.ListenAddrs {
			s1 := strings.Split(addr, ":")                    // string format example, [::]:30303 or 123.123.123.123:30303
			s2 := strings.Split(fd.LocalAddr().String(), ":") // string format example, 123.123.123.123:30303
			if s1[len(s1)-1] == s2[len(s2)-1] {
				c.portOrder = PortOrder(i)
				break
			}
		}
	}

	err := srv.setupConn(c, flags, dialDest)
	if err != nil {
		c.close(err)
		srv.logger.Trace("close connection", "id", c.id, "err", err)
	}
	return err
}

// setupConn runs the handshakes and attempts to add the connection
// as a peer. It returns when the connection has been added as a peer
// or the handshakes have failed.
func (srv *MultiChannelServer) setupConn(c *conn, flags connFlag, dialDest *discover.Node) error {
	// Prevent leftover pending conns from entering the handshake.
	srv.lock.Lock()
	running := srv.running
	srv.lock.Unlock()
	if !running {
		return errServerStopped
	}

	var err error
	// Run the connection type handshake
	if c.conntype, err = c.doConnTypeHandshake(srv.ConnectionType); err != nil {
		srv.logger.Warn("Failed doConnTypeHandshake", "addr", c.fd.RemoteAddr(), "conn", c.flags,
			"conntype", c.conntype, "err", err)
		return err
	}
	srv.logger.Trace("Connection Type Trace", "addr", c.fd.RemoteAddr(), "conn", c.flags, "ConnType", c.conntype.String())

	// Run the encryption handshake.
	if c.id, err = c.doEncHandshake(srv.PrivateKey, dialDest); err != nil {
		srv.logger.Trace("Failed RLPx handshake", "addr", c.fd.RemoteAddr(), "conn", c.flags, "err", err)
		return err
	}

	clog := srv.logger.NewWith("id", c.id, "addr", c.fd.RemoteAddr(), "conn", c.flags)
	// For dialed connections, check that the remote public key matches.
	if dialDest != nil && c.id != dialDest.ID {
		clog.Trace("Dialed identity mismatch", "want", c, dialDest.ID)
		return DiscUnexpectedIdentity
	}
	err = srv.checkpoint(c, srv.posthandshake)
	if err != nil {
		clog.Trace("Rejected peer before protocol handshake", "err", err)
		return err
	}
	// Run the protocol handshake
	phs, err := c.doProtoHandshake(srv.ourHandshake)
	if err != nil {
		clog.Trace("Failed protobuf handshake", "err", err)
		return err
	}
	if phs.ID != c.id {
		clog.Trace("Wrong devp2p handshake identity", "err", phs.ID)
		return DiscUnexpectedIdentity
	}
	c.caps, c.name, c.multiChannel = phs.Caps, phs.Name, phs.Multichannel

<<<<<<< HEAD
	if c.multiChannel && dialDest != nil && (dialDest.TCPs == nil || len(dialDest.TCPs) == 0) && len(phs.ListenPort) == 2 {
		logger.Debug("[Dial] update and retry the dial candidate as a multichannel",
			"id", dialDest.ID, "addr", dialDest.IP, "previous", dialDest.TCPs, "new", phs.ListenPort)
=======
	if c.multiChannel && dialDest != nil && (dialDest.TCPs == nil || len(dialDest.TCPs) < 2) && len(dialDest.TCPs) < len(phs.ListenPort) {
>>>>>>> e95cf41e
		dialDest.TCPs = make([]uint16, 0, len(phs.ListenPort))
		for _, listenPort := range phs.ListenPort {
			dialDest.TCPs = append(dialDest.TCPs, uint16(listenPort))
		}
		return errUpdateDial
	}

	err = srv.checkpoint(c, srv.addpeer)
	if err != nil {
		clog.Trace("Rejected peer", "err", err)
		return err
	}
	// If the checks completed successfully, runPeer has now been
	// launched by run.
	clog.Trace("connection set up", "inbound", dialDest == nil)
	return nil
}

// run is the main loop that the server runs.
func (srv *MultiChannelServer) run(dialstate dialer) {
	logger.Debug("[p2p.Server] start MultiChannel p2p server")
	defer srv.loopWG.Done()
	var (
		peers         = make(map[discover.NodeID]*Peer)
		inboundCount  = 0
		outboundCount = 0
		trusted       = make(map[discover.NodeID]bool, len(srv.TrustedNodes))
		taskdone      = make(chan task, maxActiveDialTasks)
		runningTasks  []task
		queuedTasks   []task // tasks that can't run yet
	)
	// Put trusted nodes into a map to speed up checks.
	// Trusted peers are loaded on startup and cannot be
	// modified while the server is running.
	for _, n := range srv.TrustedNodes {
		trusted[n.ID] = true
	}

	// removes t from runningTasks
	delTask := func(t task) {
		for i := range runningTasks {
			if runningTasks[i] == t {
				runningTasks = append(runningTasks[:i], runningTasks[i+1:]...)
				break
			}
		}
	}
	// starts until max number of active tasks is satisfied
	startTasks := func(ts []task) (rest []task) {
		i := 0
		for ; len(runningTasks) < maxActiveDialTasks && i < len(ts); i++ {
			t := ts[i]
			srv.logger.Trace("New dial task", "task", t)
			go func() { t.Do(srv); taskdone <- t }()
			runningTasks = append(runningTasks, t)
		}
		return ts[i:]
	}
	scheduleTasks := func() {
		// Start from queue first.
		queuedTasks = append(queuedTasks[:0], startTasks(queuedTasks)...)
		// Query dialer for new tasks and start as many as possible now.
		if len(runningTasks) < maxActiveDialTasks {
			nt := dialstate.newTasks(len(runningTasks)+len(queuedTasks), peers, time.Now())
			queuedTasks = append(queuedTasks, startTasks(nt)...)
		}
	}

running:
	for {
		scheduleTasks()

		select {
		case <-srv.quit:
			// The server was stopped. Run the cleanup logic.
			break running
		case n := <-srv.addstatic:
			// This channel is used by AddPeer to add to the
			// ephemeral static peer list. Add it to the dialer,
			// it will keep the node connected.
			srv.logger.Debug("Adding static node", "node", n)
			dialstate.addStatic(n)
		case n := <-srv.removestatic:
			// This channel is used by RemovePeer to send a
			// disconnect request to a peer and begin the
			// stop keeping the node connected
			srv.logger.Debug("Removing static node", "node", n)
			dialstate.removeStatic(n)
			if p, ok := peers[n.ID]; ok {
				p.Disconnect(DiscRequested)
			}
		case op := <-srv.peerOp:
			// This channel is used by Peers and PeerCount.
			op(peers)
			srv.peerOpDone <- struct{}{}
		case t := <-taskdone:
			// A task got done. Tell dialstate about it so it
			// can update its state and remove it from the active
			// tasks list.
			srv.logger.Trace("Dial task done", "task", t)
			dialstate.taskDone(t, time.Now())
			delTask(t)
		case c := <-srv.posthandshake:
			// A connection has passed the encryption handshake so
			// the remote identity is known (but hasn't been verified yet).
			if trusted[c.id] {
				// Ensure that the trusted flag is set before checking against MaxPhysicalConnections.
				c.flags |= trustedConn
			}
			// TODO: track in-progress inbound node IDs (pre-Peer) to avoid dialing them.
			select {
			case c.cont <- srv.encHandshakeChecks(peers, inboundCount, c):
			case <-srv.quit:
				break running
			}
		case c := <-srv.addpeer:
			var p *Peer
			var e error
			// At this point the connection is past the protocol handshake.
			// Its capabilities are known and the remote identity is verified.
			err := srv.protoHandshakeChecks(peers, inboundCount, c)
			if err == nil {
				if c.multiChannel {
					connSet := srv.CandidateConns[c.id]
					if connSet == nil {
						connSet = make([]*conn, len(srv.ListenAddrs))
						srv.CandidateConns[c.id] = connSet
					}

					if int(c.portOrder) < len(connSet) {
						connSet[c.portOrder] = c
					}

					count := len(connSet)
					for _, conn := range connSet {
						if conn != nil {
							count--
						}
					}

					if count == 0 {
						p, e = newPeer(connSet, srv.Protocols, srv.Config.RWTimerConfig)
						srv.CandidateConns[c.id] = nil
					}
				} else {
					// The handshakes are done and it passed all checks.
					p, e = newPeer([]*conn{c}, srv.Protocols, srv.Config.RWTimerConfig)
				}

				if e != nil {
					srv.logger.Error("Fail make a new peer", "err", e)
				} else if p != nil {
					// If message events are enabled, pass the peerFeed
					// to the peer
					if srv.EnableMsgEvents {
						p.events = &srv.peerFeed
					}
					name := truncateName(c.name)
					srv.logger.Debug("Adding p2p peer", "name", name, "addr", c.fd.RemoteAddr(), "peers", len(peers)+1)
					go srv.runPeer(p)
					peers[c.id] = p

					peerCountGauge.Update(int64(len(peers)))
					inboundCount, outboundCount = increasesConnectionMetric(inboundCount, outboundCount, p)
				}
			}
			// The dialer logic relies on the assumption that
			// dial tasks complete after the peer has been added or
			// discarded. Unblock the task last.
			select {
			case c.cont <- err:
			case <-srv.quit:
				break running
			}
		case pd := <-srv.delpeer:
			// A peer disconnected.
			d := common.PrettyDuration(mclock.Now() - pd.created)
			pd.logger.Debug("Removing p2p peer", "duration", d, "peers", len(peers)-1, "req", pd.requested, "err", pd.err)
			delete(peers, pd.ID())

			peerCountGauge.Update(int64(len(peers)))
			inboundCount, outboundCount = decreasesConnectionMetric(inboundCount, outboundCount, pd.Peer)
		case nid := <-srv.discpeer:
			if p, ok := peers[nid]; ok {
				p.Disconnect(DiscRequested)
				p.logger.Debug(fmt.Sprintf("disconnect peer"))
			}
		}
	}

	srv.logger.Trace("P2P networking is spinning down")

	// Terminate discovery. If there is a running lookup it will terminate soon.
	if srv.ntab != nil {
		srv.ntab.Close()
	}
	//if srv.DiscV5 != nil {
	//	srv.DiscV5.Close()
	//}
	// Disconnect all peers.
	for _, p := range peers {
		p.Disconnect(DiscQuitting)
	}
	// Wait for peers to shut down. Pending connections and tasks are
	// not handled here and will terminate soon-ish because srv.quit
	// is closed.
	for len(peers) > 0 {
		p := <-srv.delpeer
		p.logger.Trace("<-delpeer (spindown)", "remainingTasks", len(runningTasks))
		delete(peers, p.ID())
	}
}

// Stop terminates the server and all active peer connections.
// It blocks until all active connections are closed.
func (srv *MultiChannelServer) Stop() {
	srv.lock.Lock()
	defer srv.lock.Unlock()
	if !srv.running {
		return
	}
	srv.running = false
	if srv.listener != nil {
		// this unblocks listener Accept
		srv.listener.Close()
	}
	for _, listener := range srv.listeners {
		listener.Close()
	}
	close(srv.quit)
	srv.loopWG.Wait()
}

// GetListenAddress returns the listen addresses of the server.
func (srv *MultiChannelServer) GetListenAddress() []string {
	return srv.ListenAddrs
}

// decreasesConnectionMetric decreases the metric of the number of peer connections.
func decreasesConnectionMetric(inboundCount int, outboundCount int, p *Peer) (int, int) {
	pInbound, pOutbound := p.GetNumberInboundAndOutbound()
	inboundCount -= pInbound
	outboundCount -= pOutbound

	updatesConnectionMetric(inboundCount, outboundCount)
	return inboundCount, outboundCount
}

// increasesConnectionMetric increases the metric of the number of peer connections.
func increasesConnectionMetric(inboundCount int, outboundCount int, p *Peer) (int, int) {
	pInbound, pOutbound := p.GetNumberInboundAndOutbound()
	inboundCount += pInbound
	outboundCount += pOutbound

	updatesConnectionMetric(inboundCount, outboundCount)
	return inboundCount, outboundCount
}

// updatesConnectionMetric updates the metric of the number of peer connections.
func updatesConnectionMetric(inboundCount int, outboundCount int) {
	connectionCountGauge.Update(int64(outboundCount + inboundCount))
	connectionInCountGauge.Update(int64(inboundCount))
	connectionOutCountGauge.Update(int64(outboundCount))
}

// runPeer runs in its own goroutine for each peer.
// it waits until the Peer logic returns and removes
// the peer.
func (srv *MultiChannelServer) runPeer(p *Peer) {
	if srv.newPeerHook != nil {
		srv.newPeerHook(p)
	}

	// broadcast peer add
	srv.peerFeed.Send(&PeerEvent{
		Type: PeerEventTypeAdd,
		Peer: p.ID(),
	})

	// run the protocol
	remoteRequested, err := p.runWithRWs()

	// broadcast peer drop
	srv.peerFeed.Send(&PeerEvent{
		Type:  PeerEventTypeDrop,
		Peer:  p.ID(),
		Error: err.Error(),
	})

	// Note: run waits for existing peers to be sent on srv.delpeer
	// before returning, so this send should not select on srv.quit.
	srv.delpeer <- peerDrop{p, err, remoteRequested}
}

// SingleChannelServer is a server that uses a single channel.
type SingleChannelServer struct {
	*BaseServer
}

// AddLastLookup adds lastLookup to duration.
func (srv *BaseServer) AddLastLookup() time.Time {
	srv.lastLookupMu.Lock()
	defer srv.lastLookupMu.Unlock()
	return srv.lastLookup.Add(lookupInterval)
}

// SetLastLookupToNow sets LastLookup to the current time.
func (srv *BaseServer) SetLastLookupToNow() {
	srv.lastLookupMu.Lock()
	defer srv.lastLookupMu.Unlock()
	srv.lastLookup = time.Now()
}

// Dial creates a TCP connection to the node.
func (srv *BaseServer) Dial(dest *discover.Node) (net.Conn, error) {
	return srv.Dialer.Dial(dest)
}

// Dial creates a TCP connection to the node.
func (srv *BaseServer) DialMulti(dest *discover.Node) ([]net.Conn, error) {
	return srv.Dialer.DialMulti(dest)
}

// BaseServer is a common data structure used by implementation of Server.
type BaseServer struct {
	// Config fields may not be modified while the server is running.
	Config

	// Hooks for testing. These are useful because we can inhibit
	// the whole protocol stack.
	newTransport func(net.Conn) transport
	newPeerHook  func(*Peer)

	lock    sync.Mutex // protects running
	running bool

	ntab         discover.Discovery
	listener     net.Listener
	ourHandshake *protoHandshake
	lastLookup   time.Time
	lastLookupMu sync.Mutex
	//DiscV5       *discv5.Network

	// These are for Peers, PeerCount (and nothing else).
	peerOp     chan peerOpFunc
	peerOpDone chan struct{}

	quit          chan struct{}
	addstatic     chan *discover.Node
	removestatic  chan *discover.Node
	posthandshake chan *conn
	addpeer       chan *conn
	delpeer       chan peerDrop
	discpeer      chan discover.NodeID
	loopWG        sync.WaitGroup // loop, listenLoop
	peerFeed      event.Feed
	logger        log.Logger
}

type peerOpFunc func(map[discover.NodeID]*Peer)

type peerDrop struct {
	*Peer
	err       error
	requested bool // true if signaled by the peer
}

type connFlag int

const (
	dynDialedConn connFlag = 1 << iota
	staticDialedConn
	inboundConn
	trustedConn
)

type PortOrder int

const (
	PortOrderUndefined PortOrder = -1
)

// conn wraps a network connection with information gathered
// during the two handshakes.
type conn struct {
	fd net.Conn
	transport
	flags        connFlag
	conntype     common.ConnType // valid after the encryption handshake at the inbound connection case
	cont         chan error      // The run loop uses cont to signal errors to SetupConn.
	id           discover.NodeID // valid after the encryption handshake
	caps         []Cap           // valid after the protocol handshake
	name         string          // valid after the protocol handshake
	portOrder    PortOrder       // portOrder is the order of the ports that should be connected in multi-channel.
	multiChannel bool            // multiChannel is whether the peer is using multi-channel.
}

type transport interface {
	doConnTypeHandshake(myConnType common.ConnType) (common.ConnType, error)
	// The two handshakes.
	doEncHandshake(prv *ecdsa.PrivateKey, dialDest *discover.Node) (discover.NodeID, error)
	doProtoHandshake(our *protoHandshake) (*protoHandshake, error)
	// The MsgReadWriter can only be used after the encryption
	// handshake has completed. The code uses conn.id to track this
	// by setting it to a non-nil value after the encryption handshake.
	MsgReadWriter
	// transports must provide Close because we use MsgPipe in some of
	// the tests. Closing the actual network connection doesn't do
	// anything in those tests because NsgPipe doesn't use it.
	close(err error)
}

func (c *conn) String() string {
	s := c.flags.String()
	s += " " + c.conntype.String()
	if (c.id != discover.NodeID{}) {
		s += " " + c.id.String()
	}
	s += " " + c.fd.RemoteAddr().String()
	return s
}

func (c *conn) Inbound() bool {
	return c.flags&inboundConn != 0
}

func (f connFlag) String() string {
	s := ""
	if f&trustedConn != 0 {
		s += "-trusted"
	}
	if f&dynDialedConn != 0 {
		s += "-dyndial"
	}
	if f&staticDialedConn != 0 {
		s += "-staticdial"
	}
	if f&inboundConn != 0 {
		s += "-inbound"
	}
	if s != "" {
		s = s[1:]
	}
	return s
}

func (c *conn) is(f connFlag) bool {
	return c.flags&f != 0
}

// GetProtocols returns a slice of protocols.
func (srv *BaseServer) GetProtocols() []Protocol {
	return srv.Protocols
}

// AddProtocols adds protocols to the server.
func (srv *BaseServer) AddProtocols(p []Protocol) {
	srv.Protocols = append(srv.Protocols, p...)
}

// Peers returns all connected peers.
func (srv *BaseServer) Peers() []*Peer {
	var ps []*Peer
	select {
	// Note: We'd love to put this function into a variable but
	// that seems to cause a weird compiler error in some
	// environments.
	case srv.peerOp <- func(peers map[discover.NodeID]*Peer) {
		for _, p := range peers {
			ps = append(ps, p)
		}
	}:
		<-srv.peerOpDone
	case <-srv.quit:
	}
	return ps
}

// PeerCount returns the number of connected peers.
func (srv *BaseServer) PeerCount() int {
	var count int
	select {
	case srv.peerOp <- func(ps map[discover.NodeID]*Peer) { count = len(ps) }:
		<-srv.peerOpDone
	case <-srv.quit:
	}
	return count
}

func (srv *BaseServer) PeerCountByType() map[string]uint {
	pc := make(map[string]uint)
	pc["total"] = 0
	select {
	case srv.peerOp <- func(ps map[discover.NodeID]*Peer) {
		for _, peer := range ps {
			key := ConvertConnTypeToString(peer.ConnType())
			pc[key]++
			pc["total"]++
		}
	}:
		<-srv.peerOpDone
	case <-srv.quit:
	}
	return pc
}

// AddPeer connects to the given node and maintains the connection until the
// server is shut down. If the connection fails for any reason, the server will
// attempt to reconnect the peer.
func (srv *BaseServer) AddPeer(node *discover.Node) {
	select {
	case srv.addstatic <- node:
	case <-srv.quit:
	}
}

// RemovePeer disconnects from the given node.
func (srv *BaseServer) RemovePeer(node *discover.Node) {
	select {
	case srv.removestatic <- node:
	case <-srv.quit:
	}
}

// SubscribePeers subscribes the given channel to peer events.
func (srv *BaseServer) SubscribeEvents(ch chan *PeerEvent) event.Subscription {
	return srv.peerFeed.Subscribe(ch)
}

// Self returns the local node's endpoint information.
func (srv *BaseServer) Self() *discover.Node {
	srv.lock.Lock()
	defer srv.lock.Unlock()

	if !srv.running {
		return &discover.Node{IP: net.ParseIP("0.0.0.0")}
	}
	return srv.makeSelf(srv.listener, srv.ntab)
}

func (srv *BaseServer) makeSelf(listener net.Listener, discovery discover.Discovery) *discover.Node {
	// If the server's not running, return an empty node.
	// If the node is running but discovery is off, manually assemble the node infos.
	if discovery == nil {
		// Inbound connections disabled, use zero address.
		if listener == nil {
			return &discover.Node{IP: net.ParseIP("0.0.0.0"), ID: discover.PubkeyID(&srv.PrivateKey.PublicKey)}
		}
		// Otherwise inject the listener address too
		addr := listener.Addr().(*net.TCPAddr)
		return &discover.Node{
			ID:  discover.PubkeyID(&srv.PrivateKey.PublicKey),
			IP:  addr.IP,
			TCP: uint16(addr.Port),
		}
	}
	// Otherwise return the discovery node.
	return discovery.Self()
}

// Stop terminates the server and all active peer connections.
// It blocks until all active connections are closed.
func (srv *BaseServer) Stop() {
	srv.lock.Lock()
	defer srv.lock.Unlock()
	if !srv.running {
		return
	}
	srv.running = false
	if srv.listener != nil {
		// this unblocks listener Accept
		srv.listener.Close()
	}
	close(srv.quit)
	srv.loopWG.Wait()
}

// GetListenAddress returns the listen address of the server.
func (srv *BaseServer) GetListenAddress() []string {
	return []string{srv.ListenAddr}
}

// sharedUDPConn implements a shared connection. Write sends messages to the underlying connection while read returns
// messages that were found unprocessable and sent to the unhandled channel by the primary listener.
type sharedUDPConn struct {
	*net.UDPConn
	unhandled chan discover.ReadPacket
}

// ReadFromUDP implements discv5.conn
func (s *sharedUDPConn) ReadFromUDP(b []byte) (n int, addr *net.UDPAddr, err error) {
	packet, ok := <-s.unhandled
	if !ok {
		return 0, nil, fmt.Errorf("Connection was closed")
	}
	l := len(packet.Data)
	if l > len(b) {
		l = len(b)
	}
	copy(b[:l], packet.Data[:l])
	return l, packet.Addr, nil
}

// Close implements discv5.conn
func (s *sharedUDPConn) Close() error {
	return nil
}

// Start starts running the server.
// Servers can not be re-used after stopping.
func (srv *BaseServer) Start() (err error) {
	srv.lock.Lock()
	defer srv.lock.Unlock()
	if srv.running {
		return errors.New("server already running")
	}
	srv.running = true
	srv.logger = srv.Config.Logger
	if srv.logger == nil {
		srv.logger = logger.NewWith()
	}
	srv.logger.Info("Starting P2P networking")

	// static fields
	if srv.PrivateKey == nil {
		return fmt.Errorf("Server.PrivateKey must be set to a non-nil key")
	}

	if !srv.ConnectionType.Valid() {
		return fmt.Errorf("Invalid connection type speficied")
	}

	if srv.newTransport == nil {
		srv.newTransport = newRLPX
	}
	if srv.Dialer == nil {
		srv.Dialer = TCPDialer{&net.Dialer{Timeout: defaultDialTimeout}}
	}
	srv.quit = make(chan struct{})
	srv.addpeer = make(chan *conn)
	srv.delpeer = make(chan peerDrop)
	srv.posthandshake = make(chan *conn)
	srv.addstatic = make(chan *discover.Node)
	srv.removestatic = make(chan *discover.Node)
	srv.peerOp = make(chan peerOpFunc)
	srv.peerOpDone = make(chan struct{})
	srv.discpeer = make(chan discover.NodeID)

	var (
		conn      *net.UDPConn
		realaddr  *net.UDPAddr
		unhandled chan discover.ReadPacket
	)

	if !srv.NoDiscovery {
		addr, err := net.ResolveUDPAddr("udp", srv.ListenAddr)
		if err != nil {
			return err
		}
		conn, err = net.ListenUDP("udp", addr)
		if err != nil {
			return err
		}
		realaddr = conn.LocalAddr().(*net.UDPAddr)
		if srv.NAT != nil {
			if !realaddr.IP.IsLoopback() {
				go nat.Map(srv.NAT, srv.quit, "udp", realaddr.Port, realaddr.Port, "klaytn discovery")
			}
			// TODO: react to external IP changes over time.
			if ext, err := srv.NAT.ExternalIP(); err == nil {
				realaddr = &net.UDPAddr{IP: ext, Port: realaddr.Port}
			}
		}
	}

	// node table
	if !srv.NoDiscovery {
		cfg := discover.Config{
			PrivateKey:   srv.PrivateKey,
			AnnounceAddr: realaddr,
			NodeDBPath:   srv.NodeDatabase,
			NetRestrict:  srv.NetRestrict,
			Bootnodes:    srv.BootstrapNodes,
			Unhandled:    unhandled,
			Conn:         conn,
			Addr:         realaddr,
			Id:           discover.PubkeyID(&srv.PrivateKey.PublicKey),
			NodeType:     ConvertNodeType(srv.ConnectionType),
			NetworkID:    srv.NetworkID,
		}

		cfgForLog := cfg
		cfgForLog.PrivateKey = nil

		logger.Info("Create udp", "config", cfgForLog)

		ntab, err := discover.ListenUDP(&cfg)
		if err != nil {
			return err
		}
		srv.ntab = ntab
	}

	dialer := newDialState(srv.StaticNodes, srv.BootstrapNodes, srv.ntab, srv.maxDialedConns(), srv.NetRestrict, srv.PrivateKey, srv.getTypeStatics())

	// handshake
	srv.ourHandshake = &protoHandshake{Version: baseProtocolVersion, Name: srv.Name(), ID: discover.PubkeyID(&srv.PrivateKey.PublicKey), Multichannel: false}
	for _, p := range srv.Protocols {
		srv.ourHandshake.Caps = append(srv.ourHandshake.Caps, p.cap())
	}
	// listen/dial
	if srv.NoDial && srv.NoListen {
		srv.logger.Error("P2P server will be useless, neither dialing nor listening")
	}
	if !srv.NoListen {
		if srv.ListenAddr != "" {
			if err := srv.startListening(); err != nil {
				return err
			}
		} else {
			srv.logger.Error("P2P server might be useless, listening address is missing")
		}
	}

	srv.loopWG.Add(1)
	go srv.run(dialer)
	srv.running = true
	srv.logger.Info("Started P2P server", "id", discover.PubkeyID(&srv.PrivateKey.PublicKey), "multichannel", false)
	return nil
}

func (srv *BaseServer) startListening() error {
	// Launch the TCP listener.
	listener, err := net.Listen("tcp", srv.ListenAddr)
	if err != nil {
		return err
	}
	laddr := listener.Addr().(*net.TCPAddr)
	srv.ListenAddr = laddr.String()
	srv.listener = listener
	srv.loopWG.Add(1)
	go srv.listenLoop()
	// Map the TCP listening port if NAT is configured.
	if !laddr.IP.IsLoopback() && srv.NAT != nil {
		srv.loopWG.Add(1)
		go func() {
			nat.Map(srv.NAT, srv.quit, "tcp", laddr.Port, laddr.Port, "klaytn p2p")
			srv.loopWG.Done()
		}()
	}
	return nil
}

type dialer interface {
	newTasks(running int, peers map[discover.NodeID]*Peer, now time.Time) []task
	taskDone(task, time.Time)
	addStatic(*discover.Node)
	removeStatic(*discover.Node)
}

func (srv *BaseServer) run(dialstate dialer) {
	defer srv.loopWG.Done()
	var (
		peers        = make(map[discover.NodeID]*Peer)
		inboundCount = 0
		trusted      = make(map[discover.NodeID]bool, len(srv.TrustedNodes))
		taskdone     = make(chan task, maxActiveDialTasks)
		runningTasks []task
		queuedTasks  []task // tasks that can't run yet
	)
	// Put trusted nodes into a map to speed up checks.
	// Trusted peers are loaded on startup and cannot be
	// modified while the server is running.
	for _, n := range srv.TrustedNodes {
		trusted[n.ID] = true
	}

	// removes t from runningTasks
	delTask := func(t task) {
		for i := range runningTasks {
			if runningTasks[i] == t {
				runningTasks = append(runningTasks[:i], runningTasks[i+1:]...)
				break
			}
		}
	}
	// starts until max number of active tasks is satisfied
	startTasks := func(ts []task) (rest []task) {
		i := 0
		for ; len(runningTasks) < maxActiveDialTasks && i < len(ts); i++ {
			t := ts[i]
			srv.logger.Trace("New dial task", "task", t)
			go func() { t.Do(srv); taskdone <- t }()
			runningTasks = append(runningTasks, t)
		}
		return ts[i:]
	}
	scheduleTasks := func() {
		// Start from queue first.
		queuedTasks = append(queuedTasks[:0], startTasks(queuedTasks)...)
		// Query dialer for new tasks and start as many as possible now.
		if len(runningTasks) < maxActiveDialTasks {
			nt := dialstate.newTasks(len(runningTasks)+len(queuedTasks), peers, time.Now())
			queuedTasks = append(queuedTasks, startTasks(nt)...)
		}
	}

running:
	for {
		scheduleTasks()

		select {
		case <-srv.quit:
			// The server was stopped. Run the cleanup logic.
			break running
		case n := <-srv.addstatic:
			// This channel is used by AddPeer to add to the
			// ephemeral static peer list. Add it to the dialer,
			// it will keep the node connected.
			srv.logger.Debug("Adding static node", "node", n)
			dialstate.addStatic(n)
		case n := <-srv.removestatic:
			// This channel is used by RemovePeer to send a
			// disconnect request to a peer and begin the
			// stop keeping the node connected
			srv.logger.Debug("Removing static node", "node", n)
			dialstate.removeStatic(n)
			if p, ok := peers[n.ID]; ok {
				p.Disconnect(DiscRequested)
			}
		case op := <-srv.peerOp:
			// This channel is used by Peers and PeerCount.
			op(peers)
			srv.peerOpDone <- struct{}{}
		case t := <-taskdone:
			// A task got done. Tell dialstate about it so it
			// can update its state and remove it from the active
			// tasks list.
			srv.logger.Trace("Dial task done", "task", t)
			dialstate.taskDone(t, time.Now())
			delTask(t)
		case c := <-srv.posthandshake:
			// A connection has passed the encryption handshake so
			// the remote identity is known (but hasn't been verified yet).
			if trusted[c.id] {
				// Ensure that the trusted flag is set before checking against MaxPhysicalConnections.
				c.flags |= trustedConn
			}
			// TODO: track in-progress inbound node IDs (pre-Peer) to avoid dialing them.
			select {
			case c.cont <- srv.encHandshakeChecks(peers, inboundCount, c):
			case <-srv.quit:
				break running
			}
		case c := <-srv.addpeer:
			// At this point the connection is past the protocol handshake.
			// Its capabilities are known and the remote identity is verified.
			var err error
			err = srv.protoHandshakeChecks(peers, inboundCount, c)
			if err == nil {
				// The handshakes are done and it passed all checks.
				p, err := newPeer([]*conn{c}, srv.Protocols, srv.Config.RWTimerConfig)
				if err != nil {
					srv.logger.Error("Fail make a new peer", "err", err)
				} else {
					// If message events are enabled, pass the peerFeed
					// to the peer
					if srv.EnableMsgEvents {
						p.events = &srv.peerFeed
					}
					name := truncateName(c.name)
					srv.logger.Debug("Adding p2p peer", "name", name, "addr", c.fd.RemoteAddr(), "peers", len(peers)+1)
					go srv.runPeer(p)
					peers[c.id] = p

					if p.Inbound() {
						inboundCount++
					}
					peerCountGauge.Update(int64(len(peers)))
					peerInCountGauge.Update(int64(inboundCount))
					peerOutCountGauge.Update(int64(len(peers) - inboundCount))
				}
			}
			// The dialer logic relies on the assumption that
			// dial tasks complete after the peer has been added or
			// discarded. Unblock the task last.
			select {
			case c.cont <- err:
			case <-srv.quit:
				break running
			}
		case pd := <-srv.delpeer:
			// A peer disconnected.
			d := common.PrettyDuration(mclock.Now() - pd.created)
			pd.logger.Debug("Removing p2p peer", "duration", d, "peers", len(peers)-1, "req", pd.requested, "err", pd.err)
			delete(peers, pd.ID())

			if pd.Inbound() {
				inboundCount--
			}

			peerCountGauge.Update(int64(len(peers)))
			peerInCountGauge.Update(int64(inboundCount))
			peerOutCountGauge.Update(int64(len(peers) - inboundCount))
		case nid := <-srv.discpeer:
			if p, ok := peers[nid]; ok {
				p.Disconnect(DiscRequested)
				p.logger.Debug(fmt.Sprintf("disconnect peer"))
			}
		}
	}

	srv.logger.Trace("P2P networking is spinning down")

	// Terminate discovery. If there is a running lookup it will terminate soon.
	if srv.ntab != nil {
		srv.ntab.Close()
	}
	//if srv.DiscV5 != nil {
	//	srv.DiscV5.Close()
	//}
	// Disconnect all peers.
	for _, p := range peers {
		p.Disconnect(DiscQuitting)
	}
	// Wait for peers to shut down. Pending connections and tasks are
	// not handled here and will terminate soon-ish because srv.quit
	// is closed.
	for len(peers) > 0 {
		p := <-srv.delpeer
		p.logger.Trace("<-delpeer (spindown)", "remainingTasks", len(runningTasks))
		delete(peers, p.ID())
	}
}

func (srv *BaseServer) protoHandshakeChecks(peers map[discover.NodeID]*Peer, inboundCount int, c *conn) error {
	// Drop connections with no matching protocols.
	if len(srv.Protocols) > 0 && countMatchingProtocols(srv.Protocols, c.caps) == 0 {
		return DiscUselessPeer
	}
	// Repeat the encryption handshake checks because the
	// peer set might have changed between the handshakes.
	return srv.encHandshakeChecks(peers, inboundCount, c)
}

func (srv *BaseServer) encHandshakeChecks(peers map[discover.NodeID]*Peer, inboundCount int, c *conn) error {
	switch {
	case !c.is(trustedConn|staticDialedConn) && len(peers) >= srv.Config.MaxPhysicalConnections:
		return DiscTooManyPeers
	case !c.is(trustedConn) && c.is(inboundConn) && inboundCount >= srv.maxInboundConns():
		return DiscTooManyPeers
	case peers[c.id] != nil:
		return DiscAlreadyConnected
	case c.id == srv.Self().ID:
		return DiscSelf
	default:
		return nil
	}
}

func (srv *BaseServer) maxInboundConns() int {
	return srv.Config.MaxPhysicalConnections - srv.maxDialedConns()
}

func (srv *BaseServer) maxDialedConns() int {
	switch srv.ConnectionType {
	case common.CONSENSUSNODE:
		return 0
	case common.PROXYNODE:
		return 0
	case common.ENDPOINTNODE:
		if srv.NoDiscovery || srv.NoDial {
			return 0
		}
		r := srv.DialRatio
		if r == 0 {
			r = defaultDialRatio
		}
		return srv.Config.MaxPhysicalConnections / r
	case common.BOOTNODE:
		return 0 // TODO check the bn for en
	default:
		logger.Crit("[p2p.Server] UnSupported Connection Type:", "ConnectionType", srv.ConnectionType)
		return 0
	}
}

func (srv *BaseServer) getTypeStatics() map[dialType]typedStatic {
	switch srv.ConnectionType {
	case common.CONSENSUSNODE:
		tsMap := make(map[dialType]typedStatic)
		tsMap[DT_CN] = typedStatic{100, 3} // TODO-Klaytn-Node Change to literal to constant (maxNodeCount, MaxTry)
		return tsMap
	case common.PROXYNODE:
		tsMap := make(map[dialType]typedStatic)
		tsMap[DT_PN] = typedStatic{1, 3} // // TODO-Klaytn-Node Change to literal to constant (maxNodeCount, MaxTry)
		return tsMap
	case common.ENDPOINTNODE:
		tsMap := make(map[dialType]typedStatic)
		tsMap[DT_PN] = typedStatic{2, 3} // // TODO-Klaytn-Node Change to literal to constant (maxNodeCount, MaxTry)
		return tsMap
	case common.BOOTNODE:
		return nil
	default:
		logger.Crit("[p2p.Server] UnSupported Connection Type:", "ConnectionType", srv.ConnectionType)
		return nil
	}
}

type tempError interface {
	Temporary() bool
}

// listenLoop runs in its own goroutine and accepts
// inbound connections.
func (srv *BaseServer) listenLoop() {
	defer srv.loopWG.Done()
	srv.logger.Info("RLPx listener up", "self", srv.makeSelf(srv.listener, srv.ntab))

	tokens := defaultMaxPendingPeers
	if srv.MaxPendingPeers > 0 {
		tokens = srv.MaxPendingPeers
	}
	slots := make(chan struct{}, tokens)
	for i := 0; i < tokens; i++ {
		slots <- struct{}{}
	}

	for {
		// Wait for a handshake slot before accepting.
		<-slots

		var (
			fd  net.Conn
			err error
		)
		for {
			fd, err = srv.listener.Accept()
			if tempErr, ok := err.(tempError); ok && tempErr.Temporary() {
				srv.logger.Debug("Temporary read error", "err", err)
				continue
			} else if err != nil {
				srv.logger.Debug("Read error", "err", err)
				return
			}
			break
		}

		// Reject connections that do not match NetRestrict.
		if srv.NetRestrict != nil {
			if tcp, ok := fd.RemoteAddr().(*net.TCPAddr); ok && !srv.NetRestrict.Contains(tcp.IP) {
				srv.logger.Debug("Rejected conn (not whitelisted in NetRestrict)", "addr", fd.RemoteAddr())
				fd.Close()
				slots <- struct{}{}
				continue
			}
		}

		fd = newMeteredConn(fd, true)
		srv.logger.Trace("Accepted connection", "addr", fd.RemoteAddr())
		go func() {
			srv.SetupConn(fd, inboundConn, nil)
			slots <- struct{}{}
		}()
	}
}

// SetupConn runs the handshakes and attempts to add the connection
// as a peer. It returns when the connection has been added as a peer
// or the handshakes have failed.
func (srv *BaseServer) SetupConn(fd net.Conn, flags connFlag, dialDest *discover.Node) error {
	self := srv.Self()
	if self == nil {
		return errors.New("shutdown")
	}

	c := &conn{fd: fd, transport: srv.newTransport(fd), flags: flags, conntype: common.ConnTypeUndefined, cont: make(chan error), portOrder: ConnDefault}
	err := srv.setupConn(c, flags, dialDest)
	if err != nil {
		c.close(err)
		srv.logger.Trace("Setting up connection failed", "id", c.id, "err", err)
	}
	return err
}

func (srv *BaseServer) setupConn(c *conn, flags connFlag, dialDest *discover.Node) error {
	// Prevent leftover pending conns from entering the handshake.
	srv.lock.Lock()
	running := srv.running
	srv.lock.Unlock()
	if !running {
		return errServerStopped
	}

	var err error
	// Run the connection type handshake
	if c.conntype, err = c.doConnTypeHandshake(srv.ConnectionType); err != nil {
		srv.logger.Warn("Failed doConnTypeHandshake", "addr", c.fd.RemoteAddr(), "conn", c.flags,
			"conntype", c.conntype, "err", err)
		return err
	}
	srv.logger.Trace("Connection Type Trace", "addr", c.fd.RemoteAddr(), "conn", c.flags, "ConnType", c.conntype.String())

	// Run the encryption handshake.
	if c.id, err = c.doEncHandshake(srv.PrivateKey, dialDest); err != nil {
		srv.logger.Trace("Failed RLPx handshake", "addr", c.fd.RemoteAddr(), "conn", c.flags, "err", err)
		return err
	}

	clog := srv.logger.NewWith("id", c.id, "addr", c.fd.RemoteAddr(), "conn", c.flags)
	// For dialed connections, check that the remote public key matches.
	if dialDest != nil && c.id != dialDest.ID {
		clog.Trace("Dialed identity mismatch", "want", c, dialDest.ID)
		return DiscUnexpectedIdentity
	}
	err = srv.checkpoint(c, srv.posthandshake)
	if err != nil {
		clog.Trace("Rejected peer before protocol handshake", "err", err)
		return err
	}
	// Run the protocol handshake
	phs, err := c.doProtoHandshake(srv.ourHandshake)
	if err != nil {
		clog.Trace("Failed protobuf handshake", "err", err)
		return err
	}
	if phs.ID != c.id {
		clog.Trace("Wrong devp2p handshake identity", "err", phs.ID)
		return DiscUnexpectedIdentity
	}
	c.caps, c.name, c.multiChannel = phs.Caps, phs.Name, phs.Multichannel

	err = srv.checkpoint(c, srv.addpeer)
	if err != nil {
		clog.Trace("Rejected peer", "err", err)
		return err
	}
	// If the checks completed successfully, runPeer has now been
	// launched by run.
	clog.Trace("connection set up", "inbound", dialDest == nil)
	return nil
}

func truncateName(s string) string {
	if len(s) > 20 {
		return s[:20] + "..."
	}
	return s
}

// checkpoint sends the conn to run, which performs the
// post-handshake checks for the stage (posthandshake, addpeer).
func (srv *BaseServer) checkpoint(c *conn, stage chan<- *conn) error {
	select {
	case stage <- c:
	case <-srv.quit:
		return errServerStopped
	}
	select {
	case err := <-c.cont:
		return err
	case <-srv.quit:
		return errServerStopped
	}
}

// runPeer runs in its own goroutine for each peer.
// it waits until the Peer logic returns and removes
// the peer.
func (srv *BaseServer) runPeer(p *Peer) {
	if srv.newPeerHook != nil {
		srv.newPeerHook(p)
	}

	// broadcast peer add
	srv.peerFeed.Send(&PeerEvent{
		Type: PeerEventTypeAdd,
		Peer: p.ID(),
	})

	// run the protocol
	remoteRequested, err := p.run()

	// broadcast peer drop
	srv.peerFeed.Send(&PeerEvent{
		Type:  PeerEventTypeDrop,
		Peer:  p.ID(),
		Error: err.Error(),
	})

	// Note: run waits for existing peers to be sent on srv.delpeer
	// before returning, so this send should not select on srv.quit.
	srv.delpeer <- peerDrop{p, err, remoteRequested}
}

// NodeInfo represents a short summary of the information known about the host.
type NodeInfo struct {
	ID    string `json:"id"`   // Unique node identifier (also the encryption key)
	Name  string `json:"name"` // Name of the node, including client type, version, OS, custom data
	Enode string `json:"kni"`  // Enode URL for adding this peer from remote peers
	IP    string `json:"ip"`   // IP address of the node
	Ports struct {
		Discovery int `json:"discovery"` // UDP listening port for discovery protocol
		Listener  int `json:"listener"`  // TCP listening port for RLPx
	} `json:"ports"`
	ListenAddr string                 `json:"listenAddr"`
	Protocols  map[string]interface{} `json:"protocols"`
}

// NodeInfo gathers and returns a collection of metadata known about the host.
func (srv *BaseServer) NodeInfo() *NodeInfo {
	node := srv.Self()

	// Gather and assemble the generic node infos
	info := &NodeInfo{
		Name:       srv.Name(),
		Enode:      node.String(),
		ID:         node.ID.String(),
		IP:         node.IP.String(),
		ListenAddr: srv.ListenAddr,
		Protocols:  make(map[string]interface{}),
	}
	info.Ports.Discovery = int(node.UDP)
	info.Ports.Listener = int(node.TCP)

	// Gather all the running protocol infos (only once per protocol type)
	for _, proto := range srv.Protocols {
		if _, ok := info.Protocols[proto.Name]; !ok {
			nodeInfo := interface{}("unknown")
			if query := proto.NodeInfo; query != nil {
				nodeInfo = proto.NodeInfo()
			}
			info.Protocols[proto.Name] = nodeInfo
		}
	}
	return info
}

// PeersInfo returns an array of metadata objects describing connected peers.
func (srv *BaseServer) PeersInfo() []*PeerInfo {
	// Gather all the generic and sub-protocol specific infos
	infos := make([]*PeerInfo, 0, srv.PeerCount())
	for _, peer := range srv.Peers() {
		if peer != nil {
			infos = append(infos, peer.Info())
		}
	}
	// Sort the result array alphabetically by node identifier
	for i := 0; i < len(infos); i++ {
		for j := i + 1; j < len(infos); j++ {
			if infos[i].ID > infos[j].ID {
				infos[i], infos[j] = infos[j], infos[i]
			}
		}
	}
	return infos
}

// Disconnect tries to disconnect peer.
func (srv *BaseServer) Disconnect(destID discover.NodeID) {
	srv.discpeer <- destID
}

// CheckNilNetworkTable returns whether network table is nil.
func (srv *BaseServer) CheckNilNetworkTable() bool {
	return srv.ntab == nil
}

// Lookup performs a network search for nodes close
// to the given target. It approaches the target by querying
// nodes that are closer to it on each iteration.
// The given target does not need to be an actual node
// identifier.
func (srv *BaseServer) Lookup(target discover.NodeID, nType discover.NodeType) []*discover.Node {
	return srv.ntab.Lookup(target, nType)
}

// Resolve searches for a specific node with the given ID and NodeType.
// It returns nil if the node could not be found.
func (srv *BaseServer) Resolve(target discover.NodeID, nType discover.NodeType) *discover.Node {
	return srv.ntab.Resolve(target, nType)
}

func (srv *BaseServer) GetNodes(nType discover.NodeType, max int) []*discover.Node {
	return srv.ntab.GetNodes(nType, max)
}

// Name returns name of server.
func (srv *BaseServer) Name() string {
	return srv.Config.Name
}

// MaxPhysicalConnections returns maximum count of peers.
func (srv *BaseServer) MaxPeers() int {
	return srv.Config.MaxPhysicalConnections
}

func ConvertNodeType(ct common.ConnType) discover.NodeType {
	switch ct {
	case common.CONSENSUSNODE:
		return discover.NodeTypeCN
	case common.PROXYNODE:
		return discover.NodeTypePN
	case common.ENDPOINTNODE:
		return discover.NodeTypeEN
	case common.BOOTNODE:
		return discover.NodeTypeBN
	default:
		return discover.NodeTypeUnknown // TODO-Klaytn-Node Maybe, call panic() func or Crit()
	}
}

func ConvertConnType(nt discover.NodeType) common.ConnType {
	switch nt {
	case discover.NodeTypeCN:
		return common.CONSENSUSNODE
	case discover.NodeTypePN:
		return common.PROXYNODE
	case discover.NodeTypeEN:
		return common.ENDPOINTNODE
	case discover.NodeTypeBN:
		return common.BOOTNODE
	default:
		return common.UNKNOWNNODE
	}
}

func ConvertConnTypeToString(ct common.ConnType) string {
	switch ct {
	case common.CONSENSUSNODE:
		return "cn"
	case common.PROXYNODE:
		return "pn"
	case common.ENDPOINTNODE:
		return "en"
	case common.BOOTNODE:
		return "bn"
	default:
		return "unknown"
	}
}

func ConvertStringToConnType(s string) common.ConnType {
	st := strings.ToLower(s)
	switch st {
	case "cn":
		return common.CONSENSUSNODE
	case "pn":
		return common.PROXYNODE
	case "en":
		return common.ENDPOINTNODE
	case "bn":
		return common.BOOTNODE
	default:
		return common.UNKNOWNNODE
	}
}<|MERGE_RESOLUTION|>--- conflicted
+++ resolved
@@ -571,13 +571,10 @@
 	}
 	c.caps, c.name, c.multiChannel = phs.Caps, phs.Name, phs.Multichannel
 
-<<<<<<< HEAD
-	if c.multiChannel && dialDest != nil && (dialDest.TCPs == nil || len(dialDest.TCPs) == 0) && len(phs.ListenPort) == 2 {
+	if c.multiChannel && dialDest != nil && (dialDest.TCPs == nil || len(dialDest.TCPs) < 2) && len(dialDest.TCPs) < len(phs.ListenPort) {
 		logger.Debug("[Dial] update and retry the dial candidate as a multichannel",
 			"id", dialDest.ID, "addr", dialDest.IP, "previous", dialDest.TCPs, "new", phs.ListenPort)
-=======
-	if c.multiChannel && dialDest != nil && (dialDest.TCPs == nil || len(dialDest.TCPs) < 2) && len(dialDest.TCPs) < len(phs.ListenPort) {
->>>>>>> e95cf41e
+
 		dialDest.TCPs = make([]uint16, 0, len(phs.ListenPort))
 		for _, listenPort := range phs.ListenPort {
 			dialDest.TCPs = append(dialDest.TCPs, uint16(listenPort))
