// Modifications Copyright 2018 The klaytn Authors
// Copyright 2017 The go-ethereum Authors
// This file is part of go-ethereum.
//
// The go-ethereum library is free software: you can redistribute it and/or modify
// it under the terms of the GNU Lesser General Public License as published by
// the Free Software Foundation, either version 3 of the License, or
// (at your option) any later version.
//
// The go-ethereum library is distributed in the hope that it will be useful,
// but WITHOUT ANY WARRANTY; without even the implied warranty of
// MERCHANTABILITY or FITNESS FOR A PARTICULAR PURPOSE. See the
// GNU Lesser General Public License for more details.
//
// You should have received a copy of the GNU Lesser General Public License
// along with the go-ethereum library. If not, see <http://www.gnu.org/licenses/>.
//
// This file is derived from eth/config.go (2018/06/04).
// Modified and improved for the klaytn development.

package cn

import (
	"math/big"
	"os"
	"os/user"
	"time"

	"github.com/klaytn/klaytn/storage/statedb"

	"github.com/klaytn/klaytn/blockchain"
	"github.com/klaytn/klaytn/blockchain/vm"
	"github.com/klaytn/klaytn/common"
	"github.com/klaytn/klaytn/common/hexutil"
	"github.com/klaytn/klaytn/consensus/istanbul"
	"github.com/klaytn/klaytn/datasync/downloader"
	"github.com/klaytn/klaytn/log"
	"github.com/klaytn/klaytn/node/cn/gasprice"
	"github.com/klaytn/klaytn/params"
	"github.com/klaytn/klaytn/storage/database"
)

var logger = log.NewModuleLogger(log.NodeCN)

// GetDefaultConfig returns default settings for use on the Klaytn main net.
func GetDefaultConfig() *Config {
	return &Config{
		SyncMode:          downloader.FullSync,
		NetworkId:         params.CypressNetworkId,
		LevelDBCacheSize:  768,
		TrieCacheSize:     512,
		TrieTimeout:       5 * time.Minute,
		TrieBlockInterval: blockchain.DefaultBlockInterval,
		TriesInMemory:     blockchain.DefaultTriesInMemory,
		GasPrice:          big.NewInt(18 * params.Ston),

		TxPool: blockchain.DefaultTxPoolConfig,
		GPO: gasprice.Config{
			Blocks:     20,
			Percentile: 60,
		},
		WsEndpoint: "localhost:8546",

		Istanbul: *istanbul.DefaultConfig,
	}
}

func init() {
	home := os.Getenv("HOME")
	if home == "" {
		if user, err := user.Current(); err == nil {
			home = user.HomeDir
		}
	}
}

//go:generate gencodec -type Config -field-override configMarshaling -formats toml -out gen_config.go

type Config struct {
	// The genesis block, which is inserted if the database is empty.
	// If nil, the Klaytn main net block is used.
	Genesis *blockchain.Genesis `toml:",omitempty"`

	// Protocol options
	NetworkId     uint64 // Network ID to use for selecting peers to connect to
	SyncMode      downloader.SyncMode
	NoPruning     bool
	WorkerDisable bool // disables worker and does not start istanbul

	// KES options
	DownloaderDisable bool
	FetcherDisable    bool

	// Service chain options
	ParentOperatorAddr *common.Address `toml:",omitempty"` // A hex account address in the parent chain used to sign a child chain transaction.
	AnchoringPeriod    uint64          // Period when child chain sends an anchoring transaction to the parent chain. Default value is 1.
	SentChainTxsLimit  uint64          // Number of chain transactions stored for resending. Default value is 1000.

	// Light client options
	//LightServ  int `toml:",omitempty"` // Maximum percentage of time allowed for serving LES requests
	//LightPeers int `toml:",omitempty"` // Maximum number of LES client peers

	OverwriteGenesis bool
	StartBlockNumber uint64

	// Database options
	DBType               database.DBType
	SkipBcVersionCheck   bool `toml:"-"`
	SingleDB             bool
	NumStateTrieShards   uint
	EnableDBPerfMetrics  bool
	LevelDBCompression   database.LevelDBCompressionType
	LevelDBBufferPool    bool
	LevelDBCacheSize     int
	DynamoDBConfig       database.DynamoDBConfig
	TrieCacheSize        int
	TrieTimeout          time.Duration
	TrieBlockInterval    uint
	TriesInMemory        uint64
	SenderTxHashIndexing bool
	ParallelDBWrite      bool
<<<<<<< HEAD
	StateDBCaching       bool
=======
	TxPoolStateCache     bool
>>>>>>> 70ea4a83
	TrieNodeCacheConfig  statedb.TrieNodeCacheConfig

	// Mining-related options
	ServiceChainSigner common.Address `toml:",omitempty"`
	ExtraData          []byte         `toml:",omitempty"`
	GasPrice           *big.Int

	// Reward
	Rewardbase common.Address `toml:",omitempty"`

	// Transaction pool options
	TxPool blockchain.TxPoolConfig

	// Gas Price Oracle options
	GPO gasprice.Config

	// Enables tracking of SHA3 preimages in the VM
	EnablePreimageRecording bool
	// Enables collecting internal transaction data during processing a block
	EnableInternalTxTracing bool
	// Istanbul options
	Istanbul istanbul.Config

	// Miscellaneous options
	DocRoot string `toml:"-"`

	WsEndpoint string `toml:",omitempty"`

	// Tx Resending options
	TxResendInterval  uint64
	TxResendCount     int
	TxResendUseLegacy bool

	// Service Chain
	NoAccountCreation bool

	// use separate network different from baobab or cypress
	IsPrivate bool

	// Restart
	AutoRestartFlag    bool
	RestartTimeOutFlag time.Duration
	DaemonPathFlag     string
}

type configMarshaling struct {
	ExtraData hexutil.Bytes
}

func (c *Config) getVMConfig() vm.Config {
	return vm.Config{
		EnablePreimageRecording: c.EnablePreimageRecording,
		EnableInternalTxTracing: c.EnableInternalTxTracing,
	}
}<|MERGE_RESOLUTION|>--- conflicted
+++ resolved
@@ -119,11 +119,6 @@
 	TriesInMemory        uint64
 	SenderTxHashIndexing bool
 	ParallelDBWrite      bool
-<<<<<<< HEAD
-	StateDBCaching       bool
-=======
-	TxPoolStateCache     bool
->>>>>>> 70ea4a83
 	TrieNodeCacheConfig  statedb.TrieNodeCacheConfig
 
 	// Mining-related options
