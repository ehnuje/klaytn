--- conflicted
+++ resolved
@@ -241,28 +241,18 @@
 		engine = "unknown"
 	}
 	if c.Istanbul != nil {
-<<<<<<< HEAD
-		return fmt.Sprintf("{ChainID: %v SubGroupSize: %d UnitPrice: %d DeriveShaImpl: %d Engine: %v}",
-			c.ChainID,
-=======
 		return fmt.Sprintf("{ChainID: %v Incompatible1Block: %v SubGroupSize: %d UnitPrice: %d DeriveShaImpl: %d Engine: %v}",
 			c.ChainID,
 			c.Incompatible1Block,
->>>>>>> 10e949fb
 			c.Istanbul.SubGroupSize,
 			c.UnitPrice,
 			c.DeriveShaImpl,
 			engine,
 		)
 	} else {
-<<<<<<< HEAD
-		return fmt.Sprintf("{ChainID: %v UnitPrice: %d DeriveShaImpl: %d Engine: %v }",
-			c.ChainID,
-=======
 		return fmt.Sprintf("{ChainID: %v Incompatible1Block: %v UnitPrice: %d DeriveShaImpl: %d Engine: %v }",
 			c.ChainID,
 			c.Incompatible1Block,
->>>>>>> 10e949fb
 			c.UnitPrice,
 			c.DeriveShaImpl,
 			engine,
